const { test, beforeEach, afterEach } = require('node:test');
const assert = require('node:assert/strict');

const handler = require('../generate-insight');

const API_URL = 'https://generativelanguage.googleapis.com/v1beta/models/gemini-2.5-flash-preview-05-20:generateContent';

const ORIGINAL_ENV = { ...process.env };
const originalFetch = global.fetch;

function createMockResponse() {
    const headers = new Map();
    return {
        statusCode: 200,
        body: undefined,
        statusCalls: [],
        jsonPayloads: [],
        headerCalls: [],
        endCalled: false,
        status(code) {
            this.statusCalls.push(code);
            this.statusCode = code;
            return this;
        },
        json(payload) {
            this.jsonPayloads.push(payload);
            this.body = payload;
            return this;
        },
        setHeader(name, value) {
            this.headerCalls.push([name, value]);
            headers.set(name, value);
        },
        getHeader(name) {
            return headers.get(name);
        },
        end() {
            this.endCalled = true;
        }
    };
}

const VALID_TOKEN = 'valid-token';

const authorize = (headers = {}) => ({
    ...headers,
    authorization: `Bearer ${VALID_TOKEN}`
});

beforeEach(() => {
    process.env = { ...ORIGINAL_ENV };
    handler.__resetRateLimiter();
    if (originalFetch) {
        global.fetch = originalFetch;
    } else {
        delete global.fetch;
    }

    process.env.GENERATE_INSIGHT_ACCESS_TOKENS = VALID_TOKEN;
    process.env.ALLOWED_ORIGINS = 'https://allowed.example';
});

afterEach(() => {
    process.env = { ...ORIGINAL_ENV };
    handler.__resetRateLimiter();
    if (originalFetch) {
        global.fetch = originalFetch;
    } else {
        delete global.fetch;
    }
});

test('rejects requests when ALLOWED_ORIGINS is missing in production', async () => {
    delete process.env.ALLOWED_ORIGINS;
    process.env.GEMINI_API_KEY = 'test-key';
    process.env.NODE_ENV = 'production';
    process.env.VERCEL_ENV = 'production';

    global.fetch = async () => ({
        ok: true,
        json: async () => ({ candidates: [{ content: { parts: [{ text: 'hi' }] } }] })
    });

    const req = {
        method: 'POST',
        headers: authorize({
            origin: 'https://profile.example',
            'content-type': 'application/json'
        }),
        body: { prompt: 'Hello' }
    };
    const res = createMockResponse();

    await handler(req, res);

    assert.deepEqual(res.statusCalls, [500]);
    assert.deepEqual(res.jsonPayloads[0], { error: 'CORS configuration is missing on the server.' });
});

<<<<<<< HEAD
test('rejects requests when VERCEL_ENV uses different casing for production', async () => {
    delete process.env.ALLOWED_ORIGINS;
    process.env.GEMINI_API_KEY = 'test-key';
    process.env.VERCEL_ENV = 'Production';

    global.fetch = async () => ({
        ok: true,
        json: async () => ({ candidates: [{ content: { parts: [{ text: 'hi' }] } }] })
    });

    const req = {
        method: 'POST',
        headers: authorize({
            origin: 'https://profile.example',
            'content-type': 'application/json'
        }),
        body: { prompt: 'Hello' }
    };
    const res = createMockResponse();

    await handler(req, res);

    assert.deepEqual(res.statusCalls, [500]);
    assert.deepEqual(res.jsonPayloads[0], { error: 'CORS configuration is missing on the server.' });
});

=======
>>>>>>> 06b8cede
test('allows requests when ALLOWED_ORIGINS is missing outside production', async () => {
    delete process.env.ALLOWED_ORIGINS;
    delete process.env.NODE_ENV;
    delete process.env.VERCEL_ENV;
    process.env.GEMINI_API_KEY = 'test-key';
<<<<<<< HEAD
    process.env.GENERATE_INSIGHT_ACCESS_TOKENS = VALID_TOKEN;
=======
>>>>>>> 06b8cede

    const expectedPayload = { data: 'ok' };

    global.fetch = async () => ({
        ok: true,
        json: async () => expectedPayload
    });

    const req = {
        method: 'POST',
        headers: authorize({
            origin: 'https://profile.example',
            'content-type': 'application/json'
        }),
        body: { prompt: 'Hello' }
    };
    const res = createMockResponse();

    await handler(req, res);

    assert.deepEqual(res.statusCalls, [200]);
    assert.equal(res.getHeader('Access-Control-Allow-Origin'), '*');
    assert.deepEqual(res.body, expectedPayload);
});

<<<<<<< HEAD
test('allows requests without access tokens outside production', async () => {
    delete process.env.GENERATE_INSIGHT_ACCESS_TOKENS;
    delete process.env.NODE_ENV;
    delete process.env.VERCEL_ENV;
    process.env.GEMINI_API_KEY = 'key';

    const expectedPayload = { ok: true };

    global.fetch = async () => ({
        ok: true,
        json: async () => expectedPayload
    });

    const req = {
        method: 'POST',
        headers: {
            origin: 'https://allowed.example',
            'content-type': 'application/json'
        },
        body: { prompt: 'Hello' }
    };
    const res = createMockResponse();

    await handler(req, res);

    assert.deepEqual(res.statusCalls, [200]);
    assert.deepEqual(res.body, expectedPayload);
});

=======
>>>>>>> 06b8cede
test('rejects requests from disallowed origins', async () => {
    const req = {
        method: 'POST',
        headers: {
            origin: 'https://evil.example'
        }
    };
    const res = createMockResponse();

    await handler(req, res);

    assert.deepEqual(res.statusCalls, [403]);
    assert.deepEqual(res.jsonPayloads[0], { error: 'Origin not allowed.' });
});

test('handles OPTIONS preflight requests with proper headers', async () => {
    const req = {
        method: 'OPTIONS',
        headers: {
            origin: 'https://allowed.example'
        }
    };
    const res = createMockResponse();

    await handler(req, res);

    assert.deepEqual(res.statusCalls, [204]);
    assert.equal(res.endCalled, true);
    assert.equal(res.getHeader('Access-Control-Allow-Origin'), 'https://allowed.example');
    assert.equal(res.getHeader('Vary'), 'Origin');
    assert.equal(res.getHeader('Access-Control-Allow-Methods'), 'POST, OPTIONS');
    assert.equal(res.getHeader('Access-Control-Allow-Headers'), 'Content-Type, Authorization');
    assert.equal(res.getHeader('Access-Control-Max-Age'), '600');
});

test('returns 500 when GEMINI_API_KEY is missing', async () => {
    delete process.env.GEMINI_API_KEY;

    const req = {
        method: 'POST',
        headers: authorize({
            origin: 'https://allowed.example',
            'content-type': 'application/json'
        }),
        body: { prompt: 'Hello' }
    };
    const res = createMockResponse();

    await handler(req, res);

    assert.deepEqual(res.statusCalls, [500]);
    assert.deepEqual(res.jsonPayloads[0], {
        error: 'Gemini API key is not configured. Set GEMINI_API_KEY with your Gemini key only.',
        docs: 'https://ai.google.dev/gemini-api/docs/api-key'
    });
});

test('rejects non-POST methods', async () => {
    process.env.GEMINI_API_KEY = 'key';

    const req = {
        method: 'GET',
        headers: authorize({
            origin: 'https://allowed.example'
        })
    };
    const res = createMockResponse();

    await handler(req, res);

    assert.deepEqual(res.statusCalls, [405]);
    assert.deepEqual(res.jsonPayloads[0], { error: 'Method Not Allowed' });
});

test('rejects unsupported content types', async () => {
    process.env.GEMINI_API_KEY = 'key';

    const req = {
        method: 'POST',
        headers: authorize({
            origin: 'https://allowed.example',
            'content-type': 'text/plain'
        }),
        body: { prompt: 'Hello' }
    };
    const res = createMockResponse();

    await handler(req, res);

    assert.deepEqual(res.statusCalls, [415]);
    assert.deepEqual(res.jsonPayloads[0], { error: 'Content-Type must be application/json.' });
});

test('validates presence of prompt', async () => {
    process.env.GEMINI_API_KEY = 'key';

    const req = {
        method: 'POST',
        headers: authorize({
            origin: 'https://allowed.example',
            'content-type': 'application/json'
        }),
        body: {}
    };
    const res = createMockResponse();

    await handler(req, res);

    assert.deepEqual(res.statusCalls, [400]);
    assert.deepEqual(res.jsonPayloads[0], { error: 'Prompt is required in the request body.' });
});

test('enforces prompt length limits', async () => {
    process.env.GEMINI_API_KEY = 'key';

    const req = {
        method: 'POST',
        headers: authorize({
            origin: 'https://allowed.example',
            'content-type': 'application/json'
        }),
        body: { prompt: 'a'.repeat(4001) }
    };
    const res = createMockResponse();

    await handler(req, res);

    assert.deepEqual(res.statusCalls, [413]);
    assert.deepEqual(res.jsonPayloads[0], { error: 'Prompt is too long.' });
});

test('propagates upstream errors from Gemini', async () => {
    process.env.GEMINI_API_KEY = 'key';

    global.fetch = async () => ({
        ok: false,
        status: 502,
        text: async () => 'Bad Gateway'
    });

    const req = {
        method: 'POST',
        headers: authorize({
            origin: 'https://allowed.example',
            'content-type': 'application/json'
        }),
        body: { prompt: 'Hello' }
    };
    const res = createMockResponse();

    await handler(req, res);

    assert.deepEqual(res.statusCalls, [500]);
    assert.deepEqual(res.jsonPayloads[0], { error: 'Failed to generate insight.' });
});

test('returns Gemini response payload on success', async () => {
    process.env.GEMINI_API_KEY = 'key';

    const expectedPayload = { contents: [{ parts: [{ text: 'Insight' }] }] };
    const fetchCalls = [];

    global.fetch = async (...args) => {
        fetchCalls.push(args);
        return {
            ok: true,
            json: async () => expectedPayload
        };
    };

    const req = {
        method: 'POST',
        headers: authorize({
            origin: 'https://allowed.example',
            'content-type': 'application/json'
        }),
        body: { prompt: 'Explain quantum computing.' }
    };
    const res = createMockResponse();

    await handler(req, res);

    assert.deepEqual(res.statusCalls, [200]);
    assert.equal(res.getHeader('Access-Control-Allow-Origin'), 'https://allowed.example');
    assert.deepEqual(res.body, expectedPayload);
    assert.equal(fetchCalls.length, 1);
    assert.equal(fetchCalls[0][0], `${API_URL}?key=key`);
    const fetchOptions = fetchCalls[0][1];
    assert.equal(fetchOptions.method, 'POST');
    assert.equal(fetchOptions.headers['Content-Type'], 'application/json');
    const parsedBody = JSON.parse(fetchOptions.body);
    assert.deepEqual(parsedBody, {
        contents: [{
            parts: [{ text: 'Explain quantum computing.' }]
        }]
    });
});

test('limits repeated requests from the same client', async () => {
    process.env.GEMINI_API_KEY = 'key';
    process.env.GENERATE_INSIGHT_MAX_REQUESTS = '2';
    process.env.GENERATE_INSIGHT_WINDOW_MS = '1000';

    global.fetch = async () => ({
        ok: true,
        json: async () => ({ candidates: [{ content: { parts: [{ text: 'Hello' }] } }] })
    });

    const baseRequest = {
        method: 'POST',
        headers: authorize({
            origin: 'https://allowed.example',
            'content-type': 'application/json',
            'x-forwarded-for': '1.2.3.4'
        }),
        body: { prompt: 'Hello' }
    };

    const first = createMockResponse();
    await handler(baseRequest, first);
    assert.deepEqual(first.statusCalls, [200]);

    const second = createMockResponse();
    await handler(baseRequest, second);
    assert.deepEqual(second.statusCalls, [200]);

    const limited = createMockResponse();
    await handler(baseRequest, limited);
    assert.deepEqual(limited.statusCalls, [429]);
    assert.deepEqual(limited.jsonPayloads[0], { error: 'Too many requests. Please slow down.' });
    assert.ok(limited.getHeader('Retry-After'));
});

test('rejects requests without an access token', async () => {
    process.env.GEMINI_API_KEY = 'key';

    const req = {
        method: 'POST',
        headers: {
            origin: 'https://allowed.example',
            'content-type': 'application/json'
        },
        body: { prompt: 'Hello' }
    };
    const res = createMockResponse();

    await handler(req, res);

    assert.deepEqual(res.statusCalls, [401]);
    assert.deepEqual(res.jsonPayloads[0], { error: 'A valid access token is required.' });
});

test('rejects requests with an invalid access token', async () => {
    process.env.GEMINI_API_KEY = 'key';

    const req = {
        method: 'POST',
        headers: {
            origin: 'https://allowed.example',
            'content-type': 'application/json',
            authorization: 'Bearer nope'
        },
        body: { prompt: 'Hello' }
    };
    const res = createMockResponse();

    await handler(req, res);

    assert.deepEqual(res.statusCalls, [401]);
    assert.deepEqual(res.jsonPayloads[0], { error: 'A valid access token is required.' });
});

test('retries Gemini calls on transient failures', async () => {
    process.env.GEMINI_API_KEY = 'key';

    const expectedPayload = { data: true };
    let attempts = 0;

    global.fetch = async () => {
        attempts += 1;
        if (attempts === 1) {
            return {
                ok: false,
                status: 502,
                text: async () => 'Bad Gateway'
            };
        }

        return {
            ok: true,
            json: async () => expectedPayload
        };
    };

    const req = {
        method: 'POST',
        headers: authorize({
            origin: 'https://allowed.example',
            'content-type': 'application/json'
        }),
        body: { prompt: 'Hello' }
    };
    const res = createMockResponse();

    await handler(req, res);

    assert.equal(attempts, 2);
    assert.deepEqual(res.body, expectedPayload);
});

test('cleans up expired rate limit buckets', async () => {
    process.env.GEMINI_API_KEY = 'key';
    process.env.GENERATE_INSIGHT_MAX_REQUESTS = '1';
    process.env.GENERATE_INSIGHT_WINDOW_MS = '10';

    global.fetch = async () => ({
        ok: true,
        json: async () => ({ candidates: [{ content: { parts: [{ text: 'ok' }] } }] })
    });

    const req = {
        method: 'POST',
        headers: authorize({
            origin: 'https://allowed.example',
            'content-type': 'application/json',
            'x-forwarded-for': '2.3.4.5'
        }),
        body: { prompt: 'Hello' }
    };
    const res = createMockResponse();

    await handler(req, res);

    assert.ok(handler.__getRateLimiterSnapshot().size >= 1);

    // advance time beyond window
    const originalDateNow = Date.now;
    Date.now = () => originalDateNow() + 50;

    const secondResponse = createMockResponse();
    await handler(req, secondResponse);

    Date.now = originalDateNow;

    assert.deepEqual(secondResponse.statusCalls, [200]);
    assert.ok(handler.__getRateLimiterSnapshot().size <= 1);
});

test('enforces request timeout failures', async () => {
    process.env.GEMINI_API_KEY = 'key';
    process.env.GENERATE_INSIGHT_TIMEOUT_MS = '1';
    process.env.GENERATE_INSIGHT_MAX_RETRIES = '0';

    global.fetch = async () => new Promise((resolve, reject) => {
        setTimeout(() => reject(Object.assign(new Error('AbortError'), { name: 'AbortError' })), 5);
    });

    const req = {
        method: 'POST',
        headers: authorize({
            origin: 'https://allowed.example',
            'content-type': 'application/json'
        }),
        body: { prompt: 'Hello' }
    };
    const res = createMockResponse();

    await handler(req, res);

    assert.deepEqual(res.statusCalls, [500]);
    assert.deepEqual(res.jsonPayloads[0], { error: 'Failed to generate insight.' });
});<|MERGE_RESOLUTION|>--- conflicted
+++ resolved
@@ -97,7 +97,6 @@
     assert.deepEqual(res.jsonPayloads[0], { error: 'CORS configuration is missing on the server.' });
 });
 
-<<<<<<< HEAD
 test('rejects requests when VERCEL_ENV uses different casing for production', async () => {
     delete process.env.ALLOWED_ORIGINS;
     process.env.GEMINI_API_KEY = 'test-key';
@@ -124,18 +123,7 @@
     assert.deepEqual(res.jsonPayloads[0], { error: 'CORS configuration is missing on the server.' });
 });
 
-=======
->>>>>>> 06b8cede
-test('allows requests when ALLOWED_ORIGINS is missing outside production', async () => {
-    delete process.env.ALLOWED_ORIGINS;
-    delete process.env.NODE_ENV;
-    delete process.env.VERCEL_ENV;
-    process.env.GEMINI_API_KEY = 'test-key';
-<<<<<<< HEAD
     process.env.GENERATE_INSIGHT_ACCESS_TOKENS = VALID_TOKEN;
-=======
->>>>>>> 06b8cede
-
     const expectedPayload = { data: 'ok' };
 
     global.fetch = async () => ({
@@ -160,7 +148,6 @@
     assert.deepEqual(res.body, expectedPayload);
 });
 
-<<<<<<< HEAD
 test('allows requests without access tokens outside production', async () => {
     delete process.env.GENERATE_INSIGHT_ACCESS_TOKENS;
     delete process.env.NODE_ENV;
@@ -190,8 +177,6 @@
     assert.deepEqual(res.body, expectedPayload);
 });
 
-=======
->>>>>>> 06b8cede
 test('rejects requests from disallowed origins', async () => {
     const req = {
         method: 'POST',
